--- conflicted
+++ resolved
@@ -159,28 +159,16 @@
   desugarBOp (getType t1) (getType t2) ty op <$> desugarTerm t1 <*> desugarTerm t2
 desugarTerm (ATTyOp _ op t) = return $ desugarTyOp op t
 desugarTerm (ATChain _ t1 links) = desugarChain t1 links
-<<<<<<< HEAD
-desugarTerm (ATContainer t c es mell) = case c of
+desugarTerm (ATContainer (TyCon _ [tyElt]) c es mell) = case c of
   ListContainer -> do
-=======
-desugarTerm (ATContainer t es mell) = case t of
-  TyList _ -> do
->>>>>>> 2c291b22
     des <- mapM desugarTerm es
     case mell of
       Nothing  -> return $ foldr (\x y -> CCons 1 [x, y]) (CCons 0 []) des
       Just ell -> CEllipsis des <$> (traverse desugarTerm ell)
-<<<<<<< HEAD
   SetContainer -> do
     des <- mapM desugarTerm es
     case mell of
-      Nothing  -> return $ CoreSet t des
-=======
-  TySet ty -> do
-    des <- mapM desugarTerm es
-    case mell of
-      Nothing -> return $ CoreSet ty des
->>>>>>> 2c291b22
+      Nothing  -> return $ CoreSet tyElt des
       Just ell -> error "Sets cannot have ellipses yet"
 desugarTerm (ATListComp _ bqt) =
   lunbind bqt $ \(qs, t) -> do
@@ -228,7 +216,6 @@
 -- Special ops for modular arithmetic in finite types
 desugarUOp (TyFin n) Neg c = COp (OMNeg n) [c]
 
-<<<<<<< HEAD
 desugarUOp _ Neg    c      = COp ONeg    [c]
 desugarUOp _ Not    c      = COp ONot    [c]
 desugarUOp _ Fact   c      = COp OFact   [c]
@@ -237,17 +224,7 @@
 desugarUOp _ Floor  c      = COp OFloor  [c]
 desugarUOp _ Ceil   c      = COp OCeil   [c]
 desugarUOp _ Abs    c      = COp OAbs    [c]
-=======
-desugarUOp _ Neg    c = COp ONeg    [c]
-desugarUOp _ Not    c = COp ONot    [c]
-desugarUOp _ Fact   c = COp OFact   [c]
-desugarUOp _ Sqrt   c = COp OSqrt   [c]
-desugarUOp _ Lg     c = COp OLg     [c]
-desugarUOp _ Floor  c = COp OFloor  [c]
-desugarUOp _ Ceil   c = COp OCeil   [c]
-desugarUOp _ Abs    c = COp OAbs    [c]
-desugarUOp _ Size   c = COp OSize   [c]
->>>>>>> 2c291b22
+desugarUOp _ Size   c      = COp OSize   [c]
 
 -- | Desugar a binary operator application.
 --   @arg1 ty -> arg2 ty -> result ty -> op -> desugared arg1 -> desugared arg2 -> result@
@@ -262,7 +239,6 @@
 desugarBOp (TyFin n) _ _ Divides c1 c2 = COp (OMDivides n) [c1, c2]
 
 desugarBOp _  _ _ Add     c1 c2 = COp OAdd [c1,c2]
-<<<<<<< HEAD
 desugarBOp _  _ _ Sub     c1 c2 = COp OAdd [c1, COp ONeg [c2]]
 desugarBOp _  _ _ SSub    c1 c2 = COp OSSub [c1, c2]
 desugarBOp _  _ _ Mul     c1 c2 = COp OMul [c1, c2]
@@ -283,34 +259,10 @@
 
 desugarBOp _ TyN _ Choose c1 c2 = COp OBinom [c1, c2]
 desugarBOp _ _   _ Choose c1 c2 = COp OMultinom [c1, c2]
-=======
-desugarBOp _  _ ty Sub     c1 c2
-  | isSubtractive ty = COp OAdd [c1, COp ONeg [c2]]
-  | otherwise        = COp OPosSub [c1, c2]
-desugarBOp _  _ _ Mul      c1 c2 = COp OMul [c1, c2]
-desugarBOp _  _ _ Div      c1 c2 = COp ODiv [c1, c2]
-desugarBOp _  _ _ IDiv     c1 c2 = COp OFloor [COp ODiv [c1, c2]]
-desugarBOp _  _ _ Exp      c1 c2 = COp OExp [c1, c2]
-desugarBOp ty _ _ Eq       c1 c2 = COp (OEq ty) [c1, c2]
-desugarBOp ty _ _ Neq      c1 c2 = COp ONot [COp (OEq ty) [c1, c2]]
-desugarBOp ty _ _ Lt       c1 c2 = COp (OLt ty) [c1, c2]
-desugarBOp ty _ _ Gt       c1 c2 = COp (OLt ty) [c2, c1]
-desugarBOp ty _ _ Leq      c1 c2 = COp ONot [COp (OLt ty) [c2, c1]]
-desugarBOp ty _ _ Geq      c1 c2 = COp ONot [COp (OLt ty) [c1, c2]]
-desugarBOp _  _ _ And      c1 c2 = COp OAnd [c1, c2]
-desugarBOp _  _ _ Or       c1 c2 = COp OOr  [c1, c2]
-desugarBOp _  _ _ Mod      c1 c2 = COp OMod [c1, c2]
-desugarBOp _  _ _ Divides  c1 c2 = COp ODivides [c1, c2]
-desugarBOp _  _ _ Cons     c1 c2 = CCons 1 [c1, c2]
-
-desugarBOp _ TyN _ Choose  c1 c2 = COp OBinom [c1, c2]
-desugarBOp _ _   _ Choose  c1 c2 = COp OMultinom [c1, c2]
-
 desugarBOp (TySet ty) _ _ Union c1 c2        = COp (OUnion ty) [c1, c2]
 desugarBOp (TySet ty) _ _ Intersection c1 c2 = COp (OIntersection ty) [c1, c2]
 desugarBOp (TySet ty) _ _ Difference c1 c2   = COp (ODifference ty) [c1, c2]
 desugarBOp (TySet ty) _ _ Subset c1 c2           = COp (OSubset ty) [c1, c2]
->>>>>>> 2c291b22
 
 desugarBOp _  _ _ op _ _ = error $ "Impossible! " ++
   "desugarBOp " ++ show op
