--- conflicted
+++ resolved
@@ -136,15 +136,6 @@
         | OEnum
         | OCount
     -- Need some new operators for doing arithmetic with finite types
-<<<<<<< HEAD
-        | OMAdd Integer
-        | OMMul Integer
-        | OMSub Integer
-        | OMNeg Integer
-        | OMDiv Integer
-        | OMExp Integer
-        | OMDivides Integer
-=======
         | OMAdd  Integer
         | OMMul  Integer
         | OMSub  Integer
@@ -152,7 +143,7 @@
         | OMNeg  Integer
         | OMDiv  Integer
         | OMExp  Integer
->>>>>>> 8dcb3932
+        | OMDivides Integer
   deriving (Show, Generic)
 
 -- | A branch, consisting of a list of guards and a term.
