{-# LANGUAGE FlexibleInstances     #-}
{-# LANGUAGE MultiParamTypeClasses #-}
{-# LANGUAGE PatternSynonyms       #-}
{-# LANGUAGE TypeFamilies          #-}

-----------------------------------------------------------------------------
-- |
-- Module      :  Disco.AST.Typed
-- Copyright   :  (c) 2016 disco team (see LICENSE)
-- License     :  BSD-style (see LICENSE)
-- Maintainer  :  byorgey@gmail.com
--
-- Typed abstract syntax trees representing the typechecked surface
-- syntax of the Disco language.  Each tree node is annotated with the
-- type of its subtree.
--
-----------------------------------------------------------------------------

module Disco.AST.Typed
       ( -- * Type-annotated terms
       ATerm
       , pattern ATVar
       , pattern ATUn
       , pattern ATLet
       , pattern ATUnit
       , pattern ATBool
       , pattern ATNat
       , pattern ATRat
       , pattern ATAbs
       , pattern ATApp
       , pattern ATTup
       , pattern ATInj
       , pattern ATCase
       , pattern ATBin
       , pattern ATChain
       , pattern ATTyOp
       , pattern ATContainer
       , pattern ATContainerComp
       , pattern ATList
       , pattern ATListComp

       , ALink
       , pattern ATLink

       , Container(..)
       , ABinding
         -- * Branches and guards
       , ABranch

       , AGuard
       , pattern AGBool
       , pattern AGPat

       , AQual
       , pattern AQBind
       , pattern AQGuard

       , APattern
       , pattern APVar
       , pattern APWild
       , pattern APUnit
       , pattern APBool
       , pattern APTup
       , pattern APInj
       , pattern APNat
       , pattern APSucc
       , pattern APCons
       , pattern APList
       , pattern ABinding
         -- * Utilities
       , getType
       , setType

       , AProperty
       )
       where

import           Unbound.Generics.LocallyNameless

import           Disco.AST.Generic
import           Disco.Syntax.Operators
import           Disco.Types

-- | The extension descriptor for Typed specific AST types.

data TY

type AProperty = Property_ TY

-- TODO: Should probably really do this with a 2-level/open recursion
-- approach, with a cofree comonad or whatever

-- | An @ATerm@ is a typechecked term where every node in the tree has
--   been annotated with the type of the subterm rooted at that node.

type ATerm = Term_ TY

instance Subst Type APattern
instance Subst Type AQual
instance Subst Type AGuard
instance Subst Type ABinding
instance Subst Type ALink
instance Subst Type ATerm

type instance X_TVar TY = Type
type instance X_TLet TY = Type
type instance X_TUnit TY = ()
type instance X_TBool TY = ()
type instance X_TNat TY = Type
type instance X_TRat TY = ()
type instance X_TAbs TY = Type
type instance X_TApp TY = Type
type instance X_TInj TY = Type
type instance X_TCase TY = Type
type instance X_TUn TY = Type
type instance X_TBin TY = Type
type instance X_TChain TY = Type
type instance X_TTyop TY = Type
type instance X_TContainer TY = Type 
type instance X_TContainerComp TY = Type 
type instance X_TAscr TY = ()
type instance X_Term TY = ()
type instance X_TTup TY = Type
type instance X_TParens TY = ()

pattern ATVar :: Type -> Name ATerm -> ATerm
pattern ATVar ty name = TVar_ ty name

pattern ATUn :: Type -> UOp -> ATerm -> ATerm
pattern ATUn ty uop term = TUn_ ty uop term

pattern ATLet :: Type -> Bind (Telescope ABinding) ATerm -> ATerm
pattern ATLet ty bind = TLet_ ty bind

pattern ATUnit :: ATerm
pattern ATUnit = TUnit_ ()

pattern ATBool :: Bool -> ATerm
pattern ATBool bool = TBool_ () bool

pattern ATNat  :: Type -> Integer -> ATerm
pattern ATNat ty int = TNat_ ty int

pattern ATRat :: Rational -> ATerm
pattern ATRat rat = TRat_ () rat

pattern ATAbs :: Type -> Bind [(Name ATerm, Embed (Maybe Type))] ATerm -> ATerm
pattern ATAbs ty bind = TAbs_ ty bind

pattern ATApp  :: Type -> ATerm -> ATerm -> ATerm
pattern ATApp ty term1 term2 = TApp_ ty term1 term2

pattern ATTup :: Type -> [ATerm] -> ATerm
pattern ATTup ty termlist = TTup_ ty termlist

pattern ATInj :: Type -> Side -> ATerm -> ATerm
pattern ATInj ty side term = TInj_ ty side term

pattern ATCase :: Type -> [ABranch] -> ATerm
pattern ATCase ty branch = TCase_ ty branch

pattern ATBin :: Type -> BOp -> ATerm -> ATerm -> ATerm
pattern ATBin ty bop term1 term2 = TBin_ ty bop term1 term2

pattern ATChain :: Type -> ATerm -> [ALink] -> ATerm
pattern ATChain ty term linklist = TChain_ ty term linklist

pattern ATTyOp :: Type -> TyOp -> Type -> ATerm
pattern ATTyOp ty1 tyop ty2 = TTyOp_ ty1 tyop ty2

pattern ATContainer :: Type -> Container -> [ATerm] -> Maybe (Ellipsis ATerm) -> ATerm
pattern ATContainer ty c tl mets = TContainer_ ty c tl mets

pattern ATContainerComp :: Type -> Container -> Bind (Telescope AQual) ATerm -> ATerm
pattern ATContainerComp ty c b = TContainerComp_ ty c b

{-# COMPLETE ATVar, ATUn, ATLet, ATUnit, ATBool, ATNat, ATRat,
             ATAbs, ATApp, ATTup, ATInj, ATCase, ATBin, ATChain, ATTyOp, 
             ATContainer, ATContainerComp #-}

pattern ATList :: Type -> [ATerm] -> Maybe (Ellipsis ATerm) -> ATerm
pattern ATList t xs e = ATContainer t ListContainer xs e

pattern ATListComp :: Type -> Bind (Telescope AQual) ATerm -> ATerm
pattern ATListComp t b = ATContainerComp t ListContainer b


type ALink = Link_ TY

<<<<<<< HEAD
type instance X_TLink TY = ()

pattern ATLink :: BOp -> ATerm -> ALink
pattern ATLink bop term = TLink_ () bop term
=======
  -- | A literal container such as a list or set.  The type would be ambiguous if the list was
  --   empty.
  ATContainer :: Type -> [ATerm] -> Maybe (Ellipsis ATerm) -> ATerm

  -- | A container comprehension.
  ATContainerComp :: Type -> Bind (Telescope AQual) ATerm -> ATerm
>>>>>>> 2c291b22

{-# COMPLETE ATLink #-}


<<<<<<< HEAD
type AQual = Qual_ TY
=======
pattern ATList t xs e = ATContainer t xs e
pattern ATListComp t e = ATContainerComp t e
>>>>>>> 2c291b22

type instance X_QBind TY = ()
type instance X_QGuard TY = ()


pattern AQBind :: Name ATerm -> Embed ATerm -> AQual
pattern AQBind namet embedt = QBind_ () namet embedt

pattern AQGuard :: Embed ATerm -> AQual
pattern AQGuard embedt = QGuard_ () embedt

{-# COMPLETE AQBind, AQGuard #-}

type ABinding = Binding_ TY

pattern ABinding :: Maybe (Embed Sigma) -> Name ATerm -> Embed ATerm -> ABinding
pattern ABinding m b n = Binding_ m b n

{-# COMPLETE ABinding #-}

type ABranch = Bind (Telescope AGuard) ATerm

type AGuard = Guard_ TY

type instance X_GBool TY = ()
type instance X_GPat TY = ()

pattern AGBool :: Embed ATerm -> AGuard
pattern AGBool embedt = GBool_ () embedt

pattern AGPat :: Embed ATerm -> APattern -> AGuard
pattern AGPat embedt pat = GPat_ () embedt pat

{-# COMPLETE AGBool, AGPat #-}

type APattern = Pattern_ TY

type instance X_PVar TY = ()
type instance X_PWild TY = ()
type instance X_PUnit TY = ()
type instance X_PBool TY = ()
type instance X_PTup TY = ()
type instance X_PInj TY = ()
type instance X_PNat TY = ()
type instance X_PSucc TY = ()
type instance X_PCons TY = ()
type instance X_PList TY = ()

pattern APVar :: Name ATerm -> APattern
pattern APVar name = PVar_ () name

pattern APWild :: APattern
pattern APWild = PWild_ ()

pattern APUnit :: APattern
pattern APUnit = PUnit_ ()

pattern APBool :: Bool -> APattern
pattern APBool  b = PBool_ () b

pattern APTup  :: [APattern] -> APattern
pattern APTup lp = PTup_ () lp

pattern APInj  :: Side -> APattern -> APattern
pattern APInj s p = PInj_ () s p

pattern APNat  :: Integer -> APattern
pattern APNat n = PNat_ () n

pattern APSucc :: APattern -> APattern
pattern APSucc p = PSucc_ () p

pattern APCons :: APattern -> APattern -> APattern
pattern APCons  p1 p2 = PCons_ () p1 p2

pattern APList :: [APattern] -> APattern
pattern APList lp = PList_ () lp

{-# COMPLETE APVar, APWild, APUnit, APBool, APTup, APInj, APNat,
    APSucc, APCons, APList #-}

instance Alpha ATerm
instance Alpha ABinding
instance Alpha ALink
instance Alpha APattern
instance Alpha AGuard
instance Alpha AQual

------------------------------------------------------------
-- getType
------------------------------------------------------------

-- | Get the type at the root of an 'ATerm'.
getType :: ATerm -> Type
getType (ATVar ty _)      = ty
getType ATUnit            = TyUnit
getType (ATBool _)        = TyBool
getType (ATNat ty _)      = ty
getType (ATRat _)         = TyF
getType (ATAbs ty _)      = ty
getType (ATApp ty _ _)    = ty
getType (ATTup ty _)      = ty
getType (ATInj ty _ _)    = ty
getType (ATUn ty _ _)     = ty
getType (ATBin ty _ _ _)  = ty
getType (ATTyOp ty _ _)   = ty
getType (ATChain ty _ _)  = ty
<<<<<<< HEAD
getType (ATContainer ty _ _ _)   = ty
getType (ATContainerComp ty _ _) = ty 
=======
getType (ATContainer ty _ _)   = ty
getType (ATContainerComp ty _) = ty
>>>>>>> 2c291b22
getType (ATLet ty _)      = ty
getType (ATCase ty _)     = ty

-- | Set the type at the root of an 'ATerm'.
setType :: Type -> ATerm -> ATerm
setType ty (ATVar _ x      ) = ATVar ty x
setType _  ATUnit            = ATUnit
setType _  (ATBool b)        = ATBool b
setType ty (ATNat _ x      ) = ATNat ty x
setType _  (ATRat r)         = ATRat r
setType ty (ATAbs _ x      ) = ATAbs ty x
setType ty (ATApp _ x y    ) = ATApp ty x y
setType ty (ATTup _ x      ) = ATTup ty x
setType ty (ATInj _ x y    ) = ATInj ty x y
setType ty (ATUn _ x y     ) = ATUn ty x y
setType ty (ATBin _ x y z  ) = ATBin ty x y z
setType ty (ATTyOp _ x y   ) = ATTyOp ty x y
setType ty (ATChain _ x y  ) = ATChain ty x y
setType ty (ATContainer _ x y z)   = ATContainer ty x y z
setType ty (ATContainerComp _ x y) = ATContainerComp ty x y
setType ty (ATLet _ x      ) = ATLet ty x
setType ty (ATCase _ x     ) = ATCase ty x<|MERGE_RESOLUTION|>--- conflicted
+++ resolved
@@ -116,8 +116,8 @@
 type instance X_TBin TY = Type
 type instance X_TChain TY = Type
 type instance X_TTyop TY = Type
-type instance X_TContainer TY = Type 
-type instance X_TContainerComp TY = Type 
+type instance X_TContainer TY = Type
+type instance X_TContainerComp TY = Type
 type instance X_TAscr TY = ()
 type instance X_Term TY = ()
 type instance X_TTup TY = Type
@@ -175,7 +175,7 @@
 pattern ATContainerComp ty c b = TContainerComp_ ty c b
 
 {-# COMPLETE ATVar, ATUn, ATLet, ATUnit, ATBool, ATNat, ATRat,
-             ATAbs, ATApp, ATTup, ATInj, ATCase, ATBin, ATChain, ATTyOp, 
+             ATAbs, ATApp, ATTup, ATInj, ATCase, ATBin, ATChain, ATTyOp,
              ATContainer, ATContainerComp #-}
 
 pattern ATList :: Type -> [ATerm] -> Maybe (Ellipsis ATerm) -> ATerm
@@ -187,29 +187,15 @@
 
 type ALink = Link_ TY
 
-<<<<<<< HEAD
 type instance X_TLink TY = ()
 
 pattern ATLink :: BOp -> ATerm -> ALink
 pattern ATLink bop term = TLink_ () bop term
-=======
-  -- | A literal container such as a list or set.  The type would be ambiguous if the list was
-  --   empty.
-  ATContainer :: Type -> [ATerm] -> Maybe (Ellipsis ATerm) -> ATerm
-
-  -- | A container comprehension.
-  ATContainerComp :: Type -> Bind (Telescope AQual) ATerm -> ATerm
->>>>>>> 2c291b22
 
 {-# COMPLETE ATLink #-}
 
 
-<<<<<<< HEAD
 type AQual = Qual_ TY
-=======
-pattern ATList t xs e = ATContainer t xs e
-pattern ATListComp t e = ATContainerComp t e
->>>>>>> 2c291b22
 
 type instance X_QBind TY = ()
 type instance X_QGuard TY = ()
@@ -317,13 +303,8 @@
 getType (ATBin ty _ _ _)  = ty
 getType (ATTyOp ty _ _)   = ty
 getType (ATChain ty _ _)  = ty
-<<<<<<< HEAD
 getType (ATContainer ty _ _ _)   = ty
 getType (ATContainerComp ty _ _) = ty 
-=======
-getType (ATContainer ty _ _)   = ty
-getType (ATContainerComp ty _) = ty
->>>>>>> 2c291b22
 getType (ATLet ty _)      = ty
 getType (ATCase ty _)     = ty
 
